name: pop
channels:
  - conda-forge
dependencies:
  - python=3.10
  - pip
  - hyperopt=0.2.7
  - pandas=2.0.3
  - scipy=1.11.1
  - numpy=1.25.1
  - scikit-learn=1.3.0
  - seaborn=0.12.2
  - typing_extensions=4.7.1
  - jupyter=1.0.0
  - xgboost=1.7.6
  - hyperopt=0.2.7
<<<<<<< HEAD
  - databricks-cli=
=======
>>>>>>> fd771b3c
  - GitPython=3.1.32
  - requests=2.31.0
  - docker-py=6.1.3
  - kaggle=1.5.16
  - pip:
      - sensai==1.0.0b2
      - mlflow==2.5.0<|MERGE_RESOLUTION|>--- conflicted
+++ resolved
@@ -14,10 +14,6 @@
   - jupyter=1.0.0
   - xgboost=1.7.6
   - hyperopt=0.2.7
-<<<<<<< HEAD
-  - databricks-cli=
-=======
->>>>>>> fd771b3c
   - GitPython=3.1.32
   - requests=2.31.0
   - docker-py=6.1.3
